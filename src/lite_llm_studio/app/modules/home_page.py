--- conflicted
+++ resolved
@@ -237,7 +237,6 @@
         label_visibility="collapsed",
     )
 
-<<<<<<< HEAD
     if selected_model_display_name != "Select a model...":
         # Extract the actual model name (remove format tag)
         actual_model_name = None
@@ -259,7 +258,7 @@
                     # Reset configuration to defaults for the new model
                     st.session_state.model_config = {
                         "temperature": 0.7,
-                        "max_tokens": 2048,
+                        "max_tokens": 1024,
                         "top_p": 0.9,
                         "context_length": 4096,
                         "use_gpu": False,
@@ -269,31 +268,6 @@
                     st.session_state.chat_history = []
                     st.session_state.message_counter = 0
                     st.session_state.compose_widget = ""
-=======
-    if selected_model_name != "Select a model...":
-        selected_model = next((model for model in st.session_state.indexed_models if model["name"] == selected_model_name), None)
-        if selected_model != st.session_state.selected_model:
-            logger.info(f"Model selected: {selected_model_name}")
-
-            # Check if we're changing from a loaded model to a different model
-            if st.session_state.loaded_model and st.session_state.loaded_model != selected_model:
-                logger.info("Different model selected - resetting loaded state and configuration")
-                st.session_state.model_loaded = False
-                st.session_state.loaded_model = None
-                # Reset configuration to defaults for the new model
-                st.session_state.model_config = {
-                    "temperature": 0.7,
-                    "max_tokens": 1024,
-                    "top_p": 0.9,
-                    "context_length": 4096,
-                    "use_gpu": False,
-                    "gpu_layers": 0,
-                }
-                # Clear chat history and compose field when switching models
-                st.session_state.chat_history = []
-                st.session_state.message_counter = 0
-                st.session_state.compose_widget = ""
->>>>>>> 72583c09
 
                 st.session_state.selected_model = selected_model
                 st.rerun()
@@ -627,10 +601,6 @@
         logger.info(f"  calculated gpu_layers: {gpu_layers}")
         logger.info(f"  runtime_spec.n_gpu_layers: {runtime_spec.n_gpu_layers}")
 
-<<<<<<< HEAD
-        # Show debug info in UI temporarily
-        st.info(f"Debug: GPU={use_gpu}, Layers={gpu_layers}, Config={st.session_state.model_config.get('use_gpu', 'NOT_SET')}")
-
         # Determine the correct runtime based on model format
         is_transformers_model = model_card.runtime == "transformers"
         runtime_class = TransformersRuntime if is_transformers_model else LlamaCppRuntime
@@ -651,12 +621,6 @@
                     logger.warning(f"Error unloading previous model: {unload_error}")
             # Initialize new runtime
             st.session_state.model_runtime = runtime_class()
-=======
-        # Initialize or reinitialize runtime
-        if st.session_state.model_runtime is None:
-            logger.debug("Initializing LlamaCppRuntime")
-            st.session_state.model_runtime = LlamaCppRuntime()
->>>>>>> 72583c09
         elif st.session_state.model_loaded:
             logger.debug("Unloading previous model before loading new one")
             try:
