--- conflicted
+++ resolved
@@ -10,11 +10,7 @@
 import time
 from abc import ABC, abstractmethod
 from dataclasses import dataclass
-<<<<<<< HEAD
-from datetime import datetime
-=======
 from pathlib import Path
->>>>>>> 72583c09
 from typing import Any
 
 import pandas as pd
@@ -22,11 +18,7 @@
 import streamlit as st
 
 from lite_llm_studio.core.configuration.data_schema import ChunkingStrategy, DataProcessingConfig
-<<<<<<< HEAD
-from lite_llm_studio.core.configuration.desktop_app_config import get_user_data_directory, get_default_models_directory
-=======
 from lite_llm_studio.core.configuration.desktop_app_config import get_default_models_directory, get_user_data_directory
->>>>>>> 72583c09
 
 from ..icons import ICONS
 
@@ -682,14 +674,7 @@
             st.session_state.mr_model_data = None
 
     def execute(self, context: dict[str, Any]) -> dict[str, Any]:
-<<<<<<< HEAD
         """Execute model recommendation logic."""
-=======
-        """Execute backend logic for model recommendation."""
-        # For now, this step is automatically completed as model selection
-        # happens in the training step. This could be expanded to include
-        # model recommendation logic based on hardware capabilities.
->>>>>>> 72583c09
         self.logger.info("Executing model recommendation step")
         
         # Get selected model from context (set by UI interactions)
@@ -703,7 +688,6 @@
         return {"recommended_model": None}
 
     def validate(self, context: dict[str, Any]) -> tuple[bool, str]:
-<<<<<<< HEAD
         """Validate if a model has been selected or step was explicitly skipped."""
         # Allow validation to pass if either a model is selected OR if the step was explicitly completed
         selected_model = context.get("selected_model")
@@ -717,15 +701,6 @@
                 return True, "Step skipped - proceeding without model selection"
         
         return False, "Please select a model or skip this step"
-=======
-        """Validate if model recommendation step can be completed.
-
-        For now, this step is always valid as it's informational.
-        Can be expanded to check hardware requirements.
-        """
-        # This step is always valid for now
-        return True, "Ready to proceed to data preparation"
->>>>>>> 72583c09
 
 
 class DataPreparationStep(PipelineStep):
@@ -1282,7 +1257,6 @@
                 st.session_state.tp_context["dry_run_completed"] = True
 
     def execute(self, context: dict[str, Any]) -> dict[str, Any]:
-<<<<<<< HEAD
         """Execute dry run logic."""
         self.logger.info("Executing dry run step")
         
@@ -1311,29 +1285,6 @@
             return True, "Dry run completed successfully"
         else:
             return True, "Dry run skipped - proceeding to training"
-=======
-        """Execute backend logic for dry run step.
-
-        This could validate the configuration, estimate training time,
-        and check resource availability. For now, it's a placeholder.
-        """
-        self.logger.info("Executing dry run step")
-
-        # Check if we have the necessary session state from previous steps
-        dataset_name = context.get("dataset_name")
-        if dataset_name:
-            self.logger.info(f"Dry run for dataset: {dataset_name}")
-
-        return {"dry_run_completed": True}
-
-    def validate(self, context: dict[str, Any]) -> tuple[bool, str]:
-        """Validate if dry run step is ready.
-
-        For MVP, this is optional and can always be skipped.
-        """
-        # Dry run is always valid (optional step)
-        return True, "Dry run validation passed"
->>>>>>> 72583c09
 
 
 class TrainingStep(PipelineStep):
